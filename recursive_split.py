import argparse
import sys
from typing import List
from typing import Optional

import numpy as np

import pylas


def recursive_split(x_min, y_min, x_max, y_max, max_x_size, max_y_size):
    x_size = x_max - x_min
    y_size = y_max - y_min

    if x_size > max_x_size:
        left = recursive_split(x_min, y_min, x_min + (x_size // 2), y_max, max_x_size, max_y_size)
        right = recursive_split(x_min + (x_size // 2), y_min, x_max, y_max, max_x_size, max_y_size)
        return left + right
    elif y_size > max_y_size:
        up = recursive_split(x_min, y_min, x_max, y_min + (y_size // 2), max_x_size, max_y_size)
        down = recursive_split(x_min, y_min + (y_size // 2), x_max, y_max, max_x_size, max_y_size)
        return up + down
    else:
        return [(x_min, y_min, x_max, y_max)]


def tuple_size(string):
    try:
        return tuple(map(float, string.split("x")))
    except:
        raise ValueError("Size must be in the form of numberxnumber eg: 50.0x65.14")


def main():
    parser = argparse.ArgumentParser("LAS recursive splitter", description="Splits a las file bounds recursively")
    parser.add_argument("input_file")
    parser.add_argument("output_dir")
    parser.add_argument("size", type=tuple_size, help="eg: 50x64.17")
    parser.add_argument("--points_per_iter", default=10**6)

    args = parser.parse_args()

    with pylas.open(sys.argv[1]) as file:
        sub_bounds = recursive_split(
            file.header.x_min,
            file.header.y_min,
            file.header.x_max,
            file.header.y_max,
            args.size[0],
            args.size[1]
        )

        writers: List[Optional[pylas.LasWriter]] = [None] * len(sub_bounds)
        try:
            count = 0
            for points in file.chunk_iterator(args.points_per_iter):
                print(f"{count / file.header.point_count * 100}%")

                # For performance we need to use copy
                # so that the arrays underlying arrays are contiguous
                x, y = points.x.copy(), points.y.copy()

                point_piped = 0

                for i, (x_min, y_min, x_max, y_max) in enumerate(sub_bounds):
                    mask = (x >= x_min) & (x <= x_max) & (y >= y_min) & (y <= y_max)

                    if np.any(mask):
                        if writers[i] is None:
                            writers[i] = pylas.open(f"{sys.argv[2]}/output_{i}.laz",
                                                    mode='w',
<<<<<<< HEAD
                                                    laz_backends=[pylas.LazBackend.LazrsParallel],
=======
>>>>>>> 8664d122
                                                    header=file.header)
                        sub_points = points[mask]
                        writers[i].write(sub_points)

                    point_piped += np.sum(mask)
                    if point_piped == len(points):
                        break
                count += len(points)
        finally:
            for writer in writers:
                if writer is not None:
                    writer.close()


if __name__ == '__main__':
    main()<|MERGE_RESOLUTION|>--- conflicted
+++ resolved
@@ -69,10 +69,6 @@
                         if writers[i] is None:
                             writers[i] = pylas.open(f"{sys.argv[2]}/output_{i}.laz",
                                                     mode='w',
-<<<<<<< HEAD
-                                                    laz_backends=[pylas.LazBackend.LazrsParallel],
-=======
->>>>>>> 8664d122
                                                     header=file.header)
                         sub_points = points[mask]
                         writers[i].write(sub_points)
