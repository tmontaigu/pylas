--- conflicted
+++ resolved
@@ -123,8 +123,6 @@
             extra_dims
         )
 
-<<<<<<< HEAD
-=======
         # TODO Should be in a function
         if dims.format_has_waveform_packet(header.point_data_format_id):
             ge = rawheader.GlobalEncoding.from_buffer_copy(
@@ -148,8 +146,6 @@
                 raise ValueError(
                     'Incoherent values for internal and external waveform flags')
 
->>>>>>> 6ab7f2e7
-    # TODO las 1.3 should maybe, have its own class
     if header.version_major >= 1 and header.version_minor >= 4:
         evlrs = [evlr.RawEVLR.read_from(data_stream)
                  for _ in range(header.number_of_evlr)]
